--- conflicted
+++ resolved
@@ -1346,12 +1346,8 @@
     chunk_columns: Optional[Union[List[str], Tuple[str, ...]]] = None,
     chunk_size: Optional[int] = None,
     infer_common_schema: bool = True,
-<<<<<<< HEAD
-    drop_null: bool = True,
+    drop_null: bool = False,
     add_tablenumber: bool = True,
-=======
-    drop_null: bool = False,
->>>>>>> 522dfbcb
     data_type_cast_map: Optional[Dict[str, str]] = None,
     preset: Optional[str] = "cellprofiler_csv",
     parsl_config: Optional[parsl.Config] = None,
