--- conflicted
+++ resolved
@@ -51,19 +51,11 @@
     from cytotable.utils import _duckdb_reader
 
     logger = logging.getLogger(__name__)
-<<<<<<< HEAD
 
     table_name = source["table_name"] if "table_name" in source.keys() else None
     source_path = source["source_path"]
     source_type = str(pathlib.Path(source_path).suffix).lower()
 
-=======
-
-    table_name = source["table_name"] if "table_name" in source.keys() else None
-    source_path = source["source_path"]
-    source_type = str(pathlib.Path(source_path).suffix).lower()
-
->>>>>>> 1887ff89
     try:
         # for csv's, check that we have more than one row (a header and data values)
         if (
@@ -296,7 +288,6 @@
     parquet.write_table(
         table=table.rename_columns(updated_column_names), where=table_path
     )
-<<<<<<< HEAD
 
     return table_path
 
@@ -307,16 +298,11 @@
 ) -> str:
     """
     Cast data types per what is received in cast_map.
-=======
-
-    return table_path
->>>>>>> 1887ff89
 
     Example:
     - table_path: parquet file
     - data_type_cast_map: {"float": "float32"}
 
-<<<<<<< HEAD
     The above passed through this function will rewrite the parquet file
     with float32 columns where any float-like column are encountered.
 
@@ -369,8 +355,6 @@
     return table_path
 
 
-=======
->>>>>>> 1887ff89
 @python_app
 def _concat_source_group(
     source_group_name: str,
@@ -882,65 +866,62 @@
     **kwargs,
 ) -> Union[Dict[str, List[Dict[str, Any]]], str]:
     """
-    Export data to parquet.
-
-    Args:
-        source_path: str:
-            str reference to read source files from.
-            Note: may be local or remote object-storage
-            location using convention "s3://..." or similar.
-        dest_path: str:
-            Path to write files to.
-            Note: this may only be a local path.
-        source_datatype: Optional[str]: (Default value = None)
-            Source datatype to focus on during conversion.
-        metadata: Union[List[str], Tuple[str, ...]]:
-            Metadata names to use for conversion.
-        compartments: Union[List[str], Tuple[str, ...]]: (Default value = None)
-            Compartment names to use for conversion.
-        identifying_columns: Union[List[str], Tuple[str, ...]]:
-            Column names which are used as ID's and as a result need to be
-            ignored with regards to renaming.
-        concat: bool:
-            Whether to concatenate similar files together.
-        join: bool:
-            Whether to join the compartment data together into one dataset
-        joins: str:
-            DuckDB-compatible SQL which will be used to perform the join operations.
-        chunk_columns: Optional[Union[List[str], Tuple[str, ...]]],
-            Column names which appear in all compartments to use when performing join
-        chunk_size: Optional[int],
-            Size of join chunks which is used to limit data size during join ops
-        infer_common_schema: bool:  (Default value = True)
-            Whether to infer a common schema when concatenating sources.
-        drop_null: bool:
-            Whether to drop null results.
-<<<<<<< HEAD
-        data_type_cast_map: Dict[str, str]
-            A dictionary mapping data type groups to specific types.
-            Roughly includes to Arrow data types language from:
-            https://arrow.apache.org/docs/python/api/datatypes.html
-
-=======
->>>>>>> 1887ff89
-        **kwargs: Any:
-            Keyword args used for gathering source data, primarily relevant for
-            Cloudpathlib cloud-based client configuration.
-
-    Returns:
-        Union[Dict[str, List[Dict[str, Any]]], str]:
-            Grouped sources which include metadata about destination filepath
-            where parquet file was written or a string filepath for the joined
-            result.
+        Export data to parquet.
+
+        Args:
+            source_path: str:
+                str reference to read source files from.
+                Note: may be local or remote object-storage
+                location using convention "s3://..." or similar.
+            dest_path: str:
+                Path to write files to.
+                Note: this may only be a local path.
+            source_datatype: Optional[str]: (Default value = None)
+                Source datatype to focus on during conversion.
+            metadata: Union[List[str], Tuple[str, ...]]:
+                Metadata names to use for conversion.
+            compartments: Union[List[str], Tuple[str, ...]]: (Default value = None)
+                Compartment names to use for conversion.
+            identifying_columns: Union[List[str], Tuple[str, ...]]:
+                Column names which are used as ID's and as a result need to be
+                ignored with regards to renaming.
+            concat: bool:
+                Whether to concatenate similar files together.
+            join: bool:
+                Whether to join the compartment data together into one dataset
+            joins: str:
+                DuckDB-compatible SQL which will be used to perform the join operations.
+            chunk_columns: Optional[Union[List[str], Tuple[str, ...]]],
+                Column names which appear in all compartments to use when performing join
+            chunk_size: Optional[int],
+                Size of join chunks which is used to limit data size during join ops
+            infer_common_schema: bool:  (Default value = True)
+                Whether to infer a common schema when concatenating sources.
+            drop_null: bool:
+                Whether to drop null results.
+    <<<<<<< HEAD
+            data_type_cast_map: Dict[str, str]
+                A dictionary mapping data type groups to specific types.
+                Roughly includes to Arrow data types language from:
+                https://arrow.apache.org/docs/python/api/datatypes.html
+
+    =======
+    >>>>>>> upstream/main
+            **kwargs: Any:
+                Keyword args used for gathering source data, primarily relevant for
+                Cloudpathlib cloud-based client configuration.
+
+        Returns:
+            Union[Dict[str, List[Dict[str, Any]]], str]:
+                Grouped sources which include metadata about destination filepath
+                where parquet file was written or a string filepath for the joined
+                result.
     """
 
     import pathlib
 
     from cytotable.convert import (
-<<<<<<< HEAD
         _cast_data_types,
-=======
->>>>>>> 1887ff89
         _concat_join_sources,
         _concat_source_group,
         _get_join_chunks,
@@ -976,7 +957,6 @@
                         chunk_size=chunk_size,
                     ).result()
                 },
-<<<<<<< HEAD
             )
             for source in source_group_vals
         ]
@@ -1028,55 +1008,6 @@
             )
             for source in source_group_vals
         ]
-=======
-            )
-            for source in source_group_vals
-        ]
-        for source_group_name, source_group_vals in sources.items()
-    }
-
-    # if offsets is none and we haven't halted, remove the file as there
-    # were input formatting errors which will create challenges downstream
-    invalid_files_dropped = {
-        source_group_name: [
-            # ensure we have offsets
-            source
-            for source in source_group_vals
-            if source["offsets"] is not None
-        ]
-        for source_group_name, source_group_vals in offsets_prepared.items()
-        # ensure we have source_groups with at least one source table
-        if len(source_group_vals) > 0
-    }
-
-    results = {
-        source_group_name: [
-            dict(
-                source,
-                **{
-                    "table": [
-                        # perform column renaming and create potential return result
-                        _prepend_column_name(
-                            # perform chunked data export to parquet using offsets
-                            table_path=_source_chunk_to_parquet(
-                                source_group_name=source_group_name,
-                                source=source,
-                                chunk_size=chunk_size,
-                                offset=offset,
-                                dest_path=dest_path,
-                            ),
-                            source_group_name=source_group_name,
-                            identifying_columns=identifying_columns,
-                            metadata=metadata,
-                            compartments=compartments,
-                        ).result()
-                        for offset in source["offsets"]
-                    ]
-                },
-            )
-            for source in source_group_vals
-        ]
->>>>>>> 1887ff89
         for source_group_name, source_group_vals in invalid_files_dropped.items()
     }
 
@@ -1087,12 +1018,8 @@
             source_group_name: {
                 "sources": source_group_vals,
                 "common_schema": _infer_source_group_common_schema(
-<<<<<<< HEAD
                     source_group=source_group_vals,
                     data_type_cast_map=data_type_cast_map,
-=======
-                    source_group=source_group_vals
->>>>>>> 1887ff89
                 ),
             }
             for source_group_name, source_group_vals in results.items()
@@ -1285,8 +1212,6 @@
         # previously loaded configuration with a warning
         if str(runtime_exc) == "Config has already been loaded":
             logger.warning(str(runtime_exc))
-<<<<<<< HEAD
-=======
 
             # if we're supplying a new config, attempt to clear current config
             # and use the new configuration instead. Otherwise, use existing.
@@ -1296,7 +1221,6 @@
                 # then load the supplied configuration
                 parsl.load(parsl_config)
 
->>>>>>> 1887ff89
         # for other potential runtime errors besides config already being loaded
         else:
             raise
