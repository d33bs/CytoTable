"""
CytoTable: convert - transforming data for use with pyctyominer.
"""


import itertools
import logging
import uuid
from typing import Any, Dict, List, Literal, Optional, Tuple, Union, cast

import parsl
import pyarrow as pa
from parsl.app.app import join_app, python_app

from cytotable.presets import config
from cytotable.utils import _column_sort, _default_parsl_config

logger = logging.getLogger(__name__)


@python_app
def _get_table_chunk_offsets(
    source: Dict[str, Any],
    chunk_size: int,
) -> Union[List[int], None]:
    """
    Get table data chunk offsets for later use in capturing segments
    of values. This work also provides a chance to catch problematic
    input data which will be ignored with warnings.

    Args:
        source: Dict[str, Any]
            Contains the source data to be chunked. Represents a single
            file or table of some kind.
        chunk_size: int
            The size in rowcount of the chunks to create

    Returns:
        List[int]
            List of integers which represent offsets to use for reading
            the data later on.
    """

    import logging
    import pathlib

    import duckdb
    from cloudpathlib import AnyPath

    from cytotable.exceptions import NoInputDataException
    from cytotable.utils import _duckdb_reader

    logger = logging.getLogger(__name__)

    table_name = source["table_name"] if "table_name" in source.keys() else None
    source_path = source["source_path"]
    source_type = str(pathlib.Path(source_path).suffix).lower()

    try:
        # for csv's, check that we have more than one row (a header and data values)
        if (
            source_type == ".csv"
            and sum(1 for _ in AnyPath(source_path).open("r")) <= 1
        ):
            raise NoInputDataException(
                f"Data file has 0 rows of values. Error in file: {source_path}"
            )

        # gather the total rowcount from csv or sqlite data input sources
        rowcount = int(
            _duckdb_reader()
            .execute(
                # nosec
                f"SELECT COUNT(*) from read_csv_auto('{source_path}')"
                if source_type == ".csv"
                else f"SELECT COUNT(*) from sqlite_scan('{source_path}', '{table_name}')"
            )
            .fetchone()[0]
        )

    # catch input errors which will result in skipped files
    except (duckdb.InvalidInputException, NoInputDataException) as invalid_input_exc:
        logger.warning(
            msg=f"Skipping file due to input file errors: {str(invalid_input_exc)}"
        )

        return None

    return list(
        range(
            0,
            # gather rowcount from table and use as maximum for range
            rowcount,
            # step through using chunk size
            chunk_size,
        )
    )


@python_app
def _source_chunk_to_parquet(
    source_group_name: str,
    source: Dict[str, Any],
    chunk_size: int,
    offset: int,
    dest_path: str,
) -> str:
    """
    Export source data to chunked parquet file using chunk size and offsets.

    Args:
        source_group_name: str
            Name of the source group (for ex. compartment or metadata table name)
        source: Dict[str, Any]
            Contains the source data to be chunked. Represents a single
            file or table of some kind along with collected information about table.
        chunk_size: int
            Row count to use for chunked output
        offset: int
            The offset for chunking the data from source.
        dest_path: str
            Path to store the output data.

    Returns:
        str
            A string of the output filepath
    """

    import pathlib

    from cloudpathlib import AnyPath

    from cytotable.utils import _duckdb_reader

    # attempt to build dest_path
    source_dest_path = (
        f"{dest_path}/{str(pathlib.Path(source_group_name).stem).lower()}/"
        f"{str(pathlib.Path(source['source_path']).parent.name).lower()}"
    )
    pathlib.Path(source_dest_path).mkdir(parents=True, exist_ok=True)

    # build output query and filepath base
    # (chunked output will append offset to keep output paths unique)
    if str(AnyPath(source["source_path"]).suffix).lower() == ".csv":
        base_query = f"""SELECT * from read_csv_auto('{str(source["source_path"])}')"""
        result_filepath_base = f"{source_dest_path}/{str(source['source_path'].stem)}"
    elif str(AnyPath(source["source_path"]).suffix).lower() == ".sqlite":
        base_query = f"""
                SELECT * from sqlite_scan('{str(source["source_path"])}', '{str(source["table_name"])}')
                """
        result_filepath_base = f"{source_dest_path}/{str(source['source_path'].stem)}.{source['table_name']}"

    result_filepath = f"{result_filepath_base}-{offset}.parquet"

    # isolate using new connection to read data with chunk size + offset
    # and export directly to parquet via duckdb (avoiding need to return data to python)
    _duckdb_reader().execute(
        f"""
        COPY (
            {base_query}
            LIMIT {chunk_size} OFFSET {offset}
        ) TO '{result_filepath}'
        (FORMAT PARQUET);
        """
    )

    # return the filepath for the chunked output file
    return result_filepath


@python_app
def _prepend_column_name(
    table_path: str,
    source_group_name: str,
    identifying_columns: List[str],
    metadata: Union[List[str], Tuple[str, ...]],
    compartments: List[str],
) -> str:
    """
    Rename columns using the source group name, avoiding identifying columns.

    Notes:
    * A source_group_name represents a filename referenced as part of what
    is specified within targets.

    Args:
        table_path: str:
            Path to a parquet file which will be modified.
        source_group_name: str:
            Name of data source source group (for common compartments, etc).
        identifying_columns: List[str]:
            Column names which are used as ID's and as a result need to be
            treated differently when renaming.
        metadata: Union[List[str], Tuple[str, ...]]:
            List of source data names which are used as metadata
        compartments: List[str]:
            List of source data names which are used as compartments

    Returns:
        str
            Path to the modified file
    """

    import pathlib

    import pyarrow.parquet as parquet

    targets = tuple(metadata) + tuple(compartments)

    table = parquet.read_table(source=table_path)

    # stem of source group name
    # for example:
    #   targets: ['cytoplasm']
    #   source_group_name: 'Per_Cytoplasm.sqlite'
    #   source_group_name_stem: 'Cytoplasm'
    source_group_name_stem = targets[
        # return first result from generator below as index to targets
        next(
            i
            for i, val in enumerate(targets)
            # compare if value from targets in source_group_name stem
            if val.lower() in str(pathlib.Path(source_group_name).stem).lower()
        )
        # capitalize the result
    ].capitalize()

    # capture updated column names as new variable
    updated_column_names = []

    for column_name in table.column_names:
        # if-condition for prepending source_group_name_stem to column name
        # where colname is not in identifying_columns parameter values
        # and where the column is not already prepended with source_group_name_stem
        # for example:
        #   source_group_name_stem: 'Cells'
        #   column_name: 'AreaShape_Area'
        #   updated_column_name: 'Cells_AreaShape_Area'
        if column_name not in identifying_columns and not column_name.startswith(
            source_group_name_stem.capitalize()
        ):
            updated_column_names.append(f"{source_group_name_stem}_{column_name}")
        # if-condition for prepending 'Metadata_' to column name
        # where colname is in identifying_columns parameter values
        # and where the column is already prepended with source_group_name_stem
        # for example:
        #   source_group_name_stem: 'Cells'
        #   column_name: 'Cells_Number_Object_Number'
        #   updated_column_name: 'Metadata_Cells_Number_Object_Number'
        elif column_name in identifying_columns and column_name.startswith(
            source_group_name_stem.capitalize()
        ):
            updated_column_names.append(f"Metadata_{column_name}")
        # if-condition for prepending 'Metadata' and source_group_name_stem to column name
        # where colname is in identifying_columns parameter values
        # and where the colname does not already start with 'Metadata_'
        # and colname not in metadata list
        # and colname does not include 'ObjectNumber'
        # for example:
        #   source_group_name_stem: 'Cells'
        #   column_name: 'Parent_Nuclei'
        #   updated_column_name: 'Metadata_Cells_Parent_Nuclei'
        elif (
            column_name in identifying_columns
            and not column_name.startswith("Metadata_")
            and not any(item.capitalize() in column_name for item in metadata)
            and not "ObjectNumber" in column_name
        ):
            updated_column_names.append(
                f"Metadata_{source_group_name_stem}_{column_name}"
            )
        # if-condition for prepending 'Metadata' to column name
        # where colname doesn't already start with 'Metadata_'
        # and colname is in identifying_columns parameter values
        # for example:
        #   column_name: 'ObjectNumber'
        #   updated_column_name: 'Metadata_ObjectNumber'
        elif (
            not column_name.startswith("Metadata_")
            and column_name in identifying_columns
        ):
            updated_column_names.append(f"Metadata_{column_name}")
        # else we add the existing colname to the updated list as-is
        else:
            updated_column_names.append(column_name)

    # perform table column name updates
    parquet.write_table(
        table=table.rename_columns(updated_column_names), where=table_path
    )

    return table_path


@python_app
def _cast_data_types(
    table_path: str, data_type_cast_map: Optional[Dict[str, str]] = None
) -> str:
    """
    Cast data types per what is received in cast_map.

    Example:
    - table_path: parquet file
    - data_type_cast_map: {"float": "float32"}

    The above passed through this function will rewrite the parquet file
    with float32 columns where any float-like column are encountered.

    Args:
        table_path: str:
            Path to a parquet file which will be modified.
        data_type_cast_map: Dict[str, str]
            A dictionary mapping data type groups to specific types.
            Roughly includes Arrow data types language from:
            https://arrow.apache.org/docs/python/api/datatypes.html

    Returns:
        str
            Path to the modified file
    """

    from functools import partial

    import pyarrow as pa
    import pyarrow.parquet as parquet

    from cytotable.utils import _arrow_type_cast_if_specified

    if data_type_cast_map is not None:
        parquet.write_table(
            # build a new table which casts the data types
            # as per the specification below
            # reference arrow type information for more details:
            # https://arrow.apache.org/docs/python/api/datatypes.html
            table=parquet.read_table(source=table_path).cast(
                # build a new schema
                pa.schema(
                    # compile a list for use with pa.schema
                    list(
                        # map across all schema fields
                        map(
                            partial(
                                # attempts to cast the arrow fields provided
                                _arrow_type_cast_if_specified,
                                # set static data_type_case_map arg for
                                # use with all fields
                                data_type_cast_map=data_type_cast_map,
                            ),
                            # provides schema as list of fields to map
                            parquet.read_schema(where=table_path),
                        )
                    )
                )
            ),
            # rewrite to the same location
            where=table_path,
        )

    return table_path


@python_app
def _concat_source_group(
    source_group_name: str,
    source_group: List[Dict[str, Any]],
    dest_path: str = ".",
    common_schema: Optional[List[Tuple[str, str]]] = None,
) -> List[Dict[str, Any]]:
    """
    Concatenate group of source data together as single file.

    For a reference to data concatenation within Arrow see the following:
    https://arrow.apache.org/docs/python/generated/pyarrow.concat_tables.html

    Notes: this function presumes a multi-directory, multi-file common data
    structure for compartments and other data. For example:

    Source (file tree):

    .. code-block:: bash

        root
        ├── subdir_1
        │  └── Cells.csv
        └── subdir_2
            └── Cells.csv


    Becomes:

    .. code-block:: python

        # earlier data read into parquet chunks from multiple
        # data source files.
        read_data = [
            {"table": ["cells-1.parquet", "cells-2.parquet"]},
            {"table": ["cells-1.parquet", "cells-2.parquet"]},
        ]

        # focus of this function
        concatted = [{"table": ["cells.parquet"]}]


    Args:
        source_group_name: str
            Name of data source source group (for common compartments, etc).
        source_group: List[Dict[str, Any]]:
            Data structure containing grouped data for concatenation.
        dest_path: Optional[str] (Default value = None)
            Optional destination path for concatenated sources.
        common_schema: List[Tuple[str, str]] (Default value = None)
            Common schema to use for concatenation amongst arrow tables
            which may have slightly different but compatible schema.

    Returns:
        List[Dict[str, Any]]
            Updated dictionary containing concatenated sources.
    """

    import pathlib

    import pyarrow as pa
    import pyarrow.parquet as parquet

    from cytotable.exceptions import SchemaException

    # check whether we already have a file as dest_path
    if pathlib.Path(dest_path).is_file():
        pathlib.Path(dest_path).unlink(missing_ok=True)

    # build a result placeholder
    concatted: List[Dict[str, Any]] = [
        {
            # source path becomes parent's parent dir with the same filename
            "source_path": pathlib.Path(
                (
                    f"{source_group[0]['source_path'].parent.parent}"
                    f"/{source_group[0]['source_path'].stem}"
                )
            )
        }
    ]

    # build destination path for file to land
    destination_path = pathlib.Path(
        (
            f"{dest_path}/{str(pathlib.Path(source_group_name).stem).lower()}/"
            f"{str(pathlib.Path(source_group_name).stem).lower()}.parquet"
        )
    )

    # if there's already a file remove it
    destination_path.unlink(missing_ok=True)

    # ensure the parent directories exist:
    destination_path.parent.mkdir(parents=True, exist_ok=True)

    # build the schema for concatenation writer
    writer_schema = pa.schema(common_schema)

    # build a parquet file writer which will be used to append files
    # as a single concatted parquet file, referencing the first file's schema
    # (all must be the same schema)
    with parquet.ParquetWriter(str(destination_path), writer_schema) as writer:
        for source in source_group:
            for table in [table for table in source["table"]]:
                # if we haven't inferred the common schema
                # check that our file matches the expected schema, otherwise raise an error
                if common_schema is None and not writer_schema.equals(
                    parquet.read_schema(table)
                ):
                    raise SchemaException(
                        (
                            f"Detected mismatching schema for target concatenation group members:"
                            f" {str(source_group[0]['table'])} and {str(table)}"
                        )
                    )

                # read the file from the list and write to the concatted parquet file
                # note: we pass column order based on the first chunk file to help ensure schema
                # compatibility for the writer
                writer.write_table(parquet.read_table(table, schema=writer_schema))
                # remove the file which was written in the concatted parquet file (we no longer need it)
                pathlib.Path(table).unlink()

            # attempt to clean up dir containing original table(s) only if it's empty
            try:
                pathlib.Path(pathlib.Path(source["table"][0]).parent).rmdir()
            except OSError as os_err:
                # raise only if we don't have a dir not empty errno
                if os_err.errno != 66:
                    raise

    # return the concatted parquet filename
    concatted[0]["table"] = [destination_path]

    return concatted


@python_app
def _get_join_chunks(
    sources: Dict[str, List[Dict[str, Any]]],
    metadata: Union[List[str], Tuple[str, ...]],
    chunk_columns: Union[List[str], Tuple[str, ...]],
    chunk_size: int,
) -> List[List[Dict[str, Any]]]:
    """
    Build groups of join keys for later join operations

    Args:
        sources: Dict[List[Dict[str, Any]]]:
            Grouped datasets of files which will be used by other functions.
        metadata: Union[List[str], Tuple[str, ...]]:
            List of source data names which are used as metadata
        chunk_columns: Union[List[str], Tuple[str, ...]]:
            Column names which appear in all compartments to use when performing join
        chunk_size: int:
            Size of join chunks which is used to limit data size during join ops

    Returns:
        List[List[Dict[str, Any]]]]:
            A list of lists with at most chunk size length that contain join keys
    """

    import pathlib

    import pyarrow.parquet as parquet

    # fetch the compartment concat result as the basis for join groups
    for key, source in sources.items():
        if any(name.lower() in pathlib.Path(key).stem.lower() for name in metadata):
            first_result = source
            break

    # gather the workflow result for basis if it's not yet returned
    basis = first_result

    # read only the table's chunk_columns
    join_column_rows = parquet.read_table(
        source=basis[0]["table"], columns=list(chunk_columns)
    ).to_pylist()

    # build and return the chunked join column rows
    return [
        join_column_rows[i : i + chunk_size]
        for i in range(0, len(join_column_rows), chunk_size)
    ]


@python_app
def _join_source_chunk(
    sources: Dict[str, List[Dict[str, Any]]],
    dest_path: str,
    joins: str,
    join_group: List[Dict[str, Any]],
    drop_null: bool,
) -> str:
    """
    Join sources based on join group keys (group of specific join column values)

    Args:
        sources: Dict[str, List[Dict[str, Any]]]:
            Grouped datasets of files which will be used by other functions.
            Includes the metadata concerning location of actual data.
        dest_path: str:
            Destination path to write file-based content.
        joins: str:
            DuckDB-compatible SQL which will be used to perform the join
            operations using the join_group keys as a reference.
        join_group: List[Dict[str, Any]]:
            Group of joinable keys to be used as "chunked" filter
            of overall dataset.
        drop_null: bool:
            Whether to drop rows with null values within the resulting
            joined data.

    Returns:
        str
            Path to joined file which is created as a result of this function.
    """

    import pathlib

    import pyarrow.parquet as parquet

    from cytotable.utils import _duckdb_reader

    # replace with real location of sources for join sql
    for key, val in sources.items():
        if pathlib.Path(key).stem.lower() in joins.lower():
            joins = joins.replace(
                f"'{str(pathlib.Path(key).stem.lower())}.parquet'",
                str([str(table) for table in val[0]["table"]]),
            )

    # update the join groups to include unique values per table
    updated_join_group = []
    for key in sources.keys():
        updated_join_group.extend(
            [
                {
                    f"{str(pathlib.Path(key).stem)}.{join_key}": val
                    for join_key, val in chunk.items()
                }
                for chunk in join_group
            ]
        )

    # form where clause for sql joins to filter the results
    joins += (
        "WHERE ("
        + ") OR (".join(
            [
                " AND ".join(
                    [
                        # create groups of join column filters where values always
                        # are expected to equal those within the join_group together
                        f"{join_column} = {join_column_value}"
                        if not isinstance(join_column_value, str)
                        # account for string values
                        else (f"{join_column} = " f"'{join_column_value}'")
                        for join_column, join_column_value in chunk.items()
                    ]
                )
                for chunk in updated_join_group
            ]
        )
        + ")"
    )

    # perform compartment joins using duckdb over parquet files
    result = _duckdb_reader().execute(joins).arrow()

    # drop nulls if specified
    if drop_null:
        result = result.drop_null()

    # account for duplicate column names from joins
    cols = []
    # reversed order column check as col removals will change index order
    for i, colname in reversed(list(enumerate(result.column_names))):
        if colname not in cols:
            cols.append(colname)
        else:
            result = result.remove_column(i)

    # inner sorted alphabetizes any columns which may not be part of custom_sort
    # outer sort provides pycytominer-specific column sort order
    result = result.select(sorted(sorted(result.column_names), key=_column_sort))

    result_file_path = (
        # store the result in the parent of the dest_path
        f"{str(pathlib.Path(dest_path).parent)}/"
        # use the dest_path stem in the name
        f"{str(pathlib.Path(dest_path).stem)}-"
        # give the join chunk result a unique to arbitrarily
        # differentiate from other chunk groups which are mapped
        # and before they are brought together as one dataset
        f"{str(uuid.uuid4().hex)}.parquet"
    )

    # write the result
    parquet.write_table(
        table=result,
        where=result_file_path,
    )

    return result_file_path


@python_app
def _concat_join_sources(
    sources: Dict[str, List[Dict[str, Any]]],
    dest_path: str,
    join_sources: List[str],
) -> str:
    """
    Concatenate join sources from parquet-based chunks.

    For a reference to data concatenation within Arrow see the following:
    https://arrow.apache.org/docs/python/generated/pyarrow.concat_tables.html

    Args:
        sources: Dict[str, List[Dict[str, Any]]]:
            Grouped datasets of files which will be used by other functions.
            Includes the metadata concerning location of actual data.
        dest_path: str:
            Destination path to write file-based content.
        join_sources: List[str]:
            List of local filepath destination for join source chunks
            which will be concatenated.

    Returns:
        str
            Path to concatenated file which is created as a result of this function.
    """

    import pathlib
    import shutil

    import pyarrow.parquet as parquet

    # remove the unjoined concatted compartments to prepare final dest_path usage
    # (we now have joined results)
    flattened_sources = list(itertools.chain(*list(sources.values())))
    for source in flattened_sources:
        for table in source["table"]:
            pathlib.Path(table).unlink(missing_ok=True)

    # remove dir if we have it
    if pathlib.Path(dest_path).is_dir():
        shutil.rmtree(path=dest_path)

    # also remove any pre-existing files which may already be at file destination
    pathlib.Path(dest_path).unlink(missing_ok=True)

    # write the concatted result as a parquet file
    parquet.write_table(
        table=pa.concat_tables(
            tables=[parquet.read_table(table_path) for table_path in join_sources]
        ),
        where=dest_path,
    )

    # build a parquet file writer which will be used to append files
    # as a single concatted parquet file, referencing the first file's schema
    # (all must be the same schema)
    writer_schema = parquet.read_schema(join_sources[0])
    with parquet.ParquetWriter(str(dest_path), writer_schema) as writer:
        for table_path in join_sources:
            writer.write_table(parquet.read_table(table_path, schema=writer_schema))
            # remove the file which was written in the concatted parquet file (we no longer need it)
            pathlib.Path(table_path).unlink()

    # return modified sources format to indicate the final result
    # and retain the other source data for reference as needed
    return dest_path


@python_app
def _infer_source_group_common_schema(
    source_group: List[Dict[str, Any]],
    data_type_cast_map: Optional[Dict[str, str]] = None,
) -> List[Tuple[str, str]]:
    """
    Infers a common schema for group of parquet files which may have
    similar but slightly different schema or data. Intended to assist with
    data concatenation and other operations.

    Args:
        source_group: List[Dict[str, Any]]:
            Group of one or more data sources which includes metadata about
            path to parquet data.
        data_type_cast_map: Optional[Dict[str, str]], default None
            A dictionary mapping data type groups to specific types.
            Roughly includes Arrow data types language from:
            https://arrow.apache.org/docs/python/api/datatypes.html

    Returns:
        List[Tuple[str, str]]
            A list of tuples which includes column name and PyArrow datatype.
            This data will later be used as the basis for forming a PyArrow schema.
    """

    import pyarrow as pa
    import pyarrow.parquet as parquet

    from cytotable.exceptions import SchemaException

    # read first file for basis of schema and column order for all others
    common_schema = parquet.read_schema(source_group[0]["table"][0])

    # infer common basis of schema and column order for all others
    for schema in [
        parquet.read_schema(table)
        for source in source_group
        for table in source["table"]
    ]:
        # account for completely equal schema
        if schema.equals(common_schema):
            continue

        # gather field names from schema
        schema_field_names = [item.name for item in schema]

        # reversed enumeration because removing indexes ascendingly changes schema field order
        for index, field in reversed(list(enumerate(common_schema))):
            # check whether field name is contained within writer basis, remove if not
            # note: because this only checks for naming, we defer to initially detected type
            if field.name not in schema_field_names:
                common_schema = common_schema.remove(index)

            # check if we have a nulltype and non-nulltype conflict, deferring to non-nulltype
            elif pa.types.is_null(field.type) and not pa.types.is_null(
                schema.field(field.name).type
            ):
                common_schema = common_schema.set(
                    index, field.with_type(schema.field(field.name).type)
                )

            # check if we have an integer to float challenge and enable later casting
            elif pa.types.is_integer(field.type) and pa.types.is_floating(
                schema.field(field.name).type
            ):
                common_schema = common_schema.set(
                    index,
                    field.with_type(
                        # use float64 as a default here if we aren't casting floats
                        pa.float64()
                        if data_type_cast_map is None
                        or "float" not in data_type_cast_map.keys()
                        # otherwise use the float data type cast type
                        else pa.type_for_alias(data_type_cast_map["float"])
                    ),
                )

    if len(list(common_schema.names)) == 0:
        raise SchemaException(
            (
                "No common schema basis to perform concatenation for source group."
                " All columns mismatch one another within the group."
            )
        )

    # return a python-native list of tuples with column names and str types
    return list(
        zip(
            common_schema.names,
            [str(schema_type) for schema_type in common_schema.types],
        )
    )


@python_app
def _return_future(input: Any) -> Any:
    """
    This is a simple wrapper python_app to allow
    the return of join_app-compliant output (must be a Parsl future)

    Args:
        input: Any
            Any input which will be used within the context of a
            Parsl join_app future return.

    Returns:
        Any
            Returns the input as provided wrapped within the context
            of a python_app for the purpose of a join_app.
    """

    return input


@join_app
def _to_parquet(  # pylint: disable=too-many-arguments, too-many-locals
    source_path: str,
    dest_path: str,
    source_datatype: Optional[str],
    metadata: Union[List[str], Tuple[str, ...]],
    compartments: Union[List[str], Tuple[str, ...]],
    identifying_columns: Union[List[str], Tuple[str, ...]],
    concat: bool,
    join: bool,
    joins: Optional[str],
    chunk_columns: Optional[Union[List[str], Tuple[str, ...]]],
    chunk_size: Optional[int],
    infer_common_schema: bool,
    drop_null: bool,
    data_type_cast_map: Optional[Dict[str, str]] = None,
    **kwargs,
) -> Union[Dict[str, List[Dict[str, Any]]], str]:
    """
    Export data to parquet.

    Args:
        source_path: str:
            str reference to read source files from.
            Note: may be local or remote object-storage
            location using convention "s3://..." or similar.
        dest_path: str:
            Path to write files to.
            Note: this may only be a local path.
        source_datatype: Optional[str]: (Default value = None)
            Source datatype to focus on during conversion.
        metadata: Union[List[str], Tuple[str, ...]]:
            Metadata names to use for conversion.
        compartments: Union[List[str], Tuple[str, ...]]: (Default value = None)
            Compartment names to use for conversion.
        identifying_columns: Union[List[str], Tuple[str, ...]]:
            Column names which are used as ID's and as a result need to be
            ignored with regards to renaming.
        concat: bool:
            Whether to concatenate similar files together.
        join: bool:
            Whether to join the compartment data together into one dataset
        joins: str:
            DuckDB-compatible SQL which will be used to perform the join operations.
        chunk_columns: Optional[Union[List[str], Tuple[str, ...]]],
            Column names which appear in all compartments to use when performing join
        chunk_size: Optional[int],
            Size of join chunks which is used to limit data size during join ops
        infer_common_schema: bool:  (Default value = True)
            Whether to infer a common schema when concatenating sources.
        drop_null: bool:
            Whether to drop null results.
        data_type_cast_map: Dict[str, str]
            A dictionary mapping data type groups to specific types.
            Roughly includes Arrow data types language from:
            https://arrow.apache.org/docs/python/api/datatypes.html
        **kwargs: Any:
            Keyword args used for gathering source data, primarily relevant for
            Cloudpathlib cloud-based client configuration.

    Returns:
        Union[Dict[str, List[Dict[str, Any]]], str]:
            Grouped sources which include metadata about destination filepath
            where parquet file was written or a string filepath for the joined
            result.
    """

    import pathlib

    from cytotable.convert import (
        _cast_data_types,
        _concat_join_sources,
        _concat_source_group,
        _get_join_chunks,
        _get_table_chunk_offsets,
        _infer_source_group_common_schema,
        _join_source_chunk,
        _prepend_column_name,
        _return_future,
        _source_chunk_to_parquet,
    )
    from cytotable.sources import _gather_sources

    # gather sources to be processed
    sources = _gather_sources(
        source_path=source_path,
        source_datatype=source_datatype,
        targets=list(metadata) + list(compartments),
        **kwargs,
    ).result()

    # if we already have a file in dest_path, remove it
    if pathlib.Path(dest_path).is_file():
        pathlib.Path(dest_path).unlink()

    # prepare offsets for chunked data export from source tables
    offsets_prepared = {
        source_group_name: [
            dict(
                source,
                **{
                    "offsets": _get_table_chunk_offsets(
                        source=source,
                        chunk_size=chunk_size,
                    ).result()
                },
            )
            for source in source_group_vals
        ]
        for source_group_name, source_group_vals in sources.items()
    }

    # if offsets is none and we haven't halted, remove the file as there
    # were input formatting errors which will create challenges downstream
    invalid_files_dropped = {
        source_group_name: [
            # ensure we have offsets
            source
            for source in source_group_vals
            if source["offsets"] is not None
        ]
        for source_group_name, source_group_vals in offsets_prepared.items()
        # ensure we have source_groups with at least one source table
        if len(source_group_vals) > 0
    }

    results = {
        source_group_name: [
            dict(
                source,
                **{
                    "table": [
                        # perform column renaming and create potential return result
                        _prepend_column_name(
                            # perform data type casting work
                            table_path=_cast_data_types(
                                # perform chunked data export to parquet using offsets
                                table_path=_source_chunk_to_parquet(
                                    source_group_name=source_group_name,
                                    source=source,
                                    chunk_size=chunk_size,
                                    offset=offset,
                                    dest_path=dest_path,
                                ),
                                data_type_cast_map=data_type_cast_map,
                            ),
                            source_group_name=source_group_name,
                            identifying_columns=identifying_columns,
                            metadata=metadata,
                            compartments=compartments,
                        ).result()
                        for offset in source["offsets"]
                    ]
                },
            )
            for source in source_group_vals
        ]
        for source_group_name, source_group_vals in invalid_files_dropped.items()
    }

    # if we're concatting or joining and need to infer the common schema
    if (concat or join) and infer_common_schema:
        # create a common schema for concatenation work
        common_schema_determined = {
            source_group_name: {
                "sources": source_group_vals,
                "common_schema": _infer_source_group_common_schema(
                    source_group=source_group_vals,
                    data_type_cast_map=data_type_cast_map,
                ),
            }
            for source_group_name, source_group_vals in results.items()
        }

    # if concat or join, concat the source groups
    # note: join implies a concat, but concat does not imply a join
    # We concat to join in order to create a common schema for join work
    # performed after concatenation.
    if concat or join:
        # create a potential return result for concatenation output
        results = {
            source_group_name: _concat_source_group(
                source_group_name=source_group_name,
                source_group=source_group_vals["sources"],
                dest_path=dest_path,
                common_schema=source_group_vals["common_schema"],
            ).result()
            for source_group_name, source_group_vals in common_schema_determined.items()
        }

    # conditional section for merging
    # note: join implies a concat, but concat does not imply a join
    if join:
        # map joined results based on the join groups gathered above
        # note: after mapping we end up with a list of strings (task returns str)
        join_sources_result = [
            _join_source_chunk(
                # gather the result of concatted sources prior to
                # join group merging as each mapped task run will need
                # full concat results
                sources=results,
                dest_path=dest_path,
                joins=joins,
                # get merging chunks by join columns
                join_group=join_group,
                drop_null=drop_null,
            ).result()
            # create join group for querying the concatenated
            # data in order to perform memory-safe joining
            # per user chunk size specification.
            for join_group in _get_join_chunks(
                sources=results,
                chunk_columns=chunk_columns,
                chunk_size=chunk_size,
                metadata=metadata,
            ).result()
        ]

        # concat our join chunks together as one cohesive dataset
        # return results in common format which includes metadata
        # for lineage and debugging
        results = _concat_join_sources(
            dest_path=dest_path,
            join_sources=join_sources_result,
            sources=results,
        ).result()

    # wrap the final result as a future and return
    return _return_future(results)


def convert(  # pylint: disable=too-many-arguments,too-many-locals
    source_path: str,
    dest_path: str,
    dest_datatype: Literal["parquet"],
    source_datatype: Optional[str] = None,
    metadata: Optional[Union[List[str], Tuple[str, ...]]] = None,
    compartments: Optional[Union[List[str], Tuple[str, ...]]] = None,
    identifying_columns: Optional[Union[List[str], Tuple[str, ...]]] = None,
    concat: bool = True,
    join: bool = True,
    joins: Optional[str] = None,
    chunk_columns: Optional[Union[List[str], Tuple[str, ...]]] = None,
    chunk_size: Optional[int] = None,
    infer_common_schema: bool = True,
    drop_null: bool = True,
<<<<<<< HEAD
    data_type_cast_map: Optional[Dict[str, str]] = None,
    preset: Optional[str] = None,
=======
    preset: Optional[str] = "cellprofiler_csv",
>>>>>>> 34d06704
    parsl_config: Optional[parsl.Config] = None,
    **kwargs,
) -> Union[Dict[str, List[Dict[str, Any]]], str]:
    """
    Convert file-based data from various sources to Pycytominer-compatible standards.

    Note: source paths may be local or remote object-storage location
    using convention "s3://..." or similar.

    Args:
        source_path: str:
            str reference to read source files from.
            Note: may be local or remote object-storage location
            using convention "s3://..." or similar.
        dest_path: str:
            Path to write files to.
            Note: this may only be a local path.
        dest_datatype: Literal["parquet"]:
            Destination datatype to write to.
        source_datatype: Optional[str]:  (Default value = None)
            Source datatype to focus on during conversion.
        metadata: Union[List[str], Tuple[str, ...]]:
            Metadata names to use for conversion.
        compartments: Union[List[str], Tuple[str, str, str, str]]:
            (Default value = None)
            Compartment names to use for conversion.
        identifying_columns: Union[List[str], Tuple[str, ...]]:
            Column names which are used as ID's and as a result need to be
            ignored with regards to renaming.
        concat: bool:  (Default value = True)
            Whether to concatenate similar files together.
        join: bool:  (Default value = True)
            Whether to join the compartment data together into one dataset
        joins: str: (Default value = None):
            DuckDB-compatible SQL which will be used to perform the join operations.
        chunk_columns: Optional[Union[List[str], Tuple[str, ...]]]
            (Default value = None)
            Column names which appear in all compartments to use when performing join
        chunk_size: Optional[int] (Default value = None)
            Size of join chunks which is used to limit data size during join ops
        infer_common_schema: bool: (Default value = True)
            Whether to infer a common schema when concatenating sources.
        drop_null: bool (Default value = True)
            Whether to drop nan/null values from results
        preset: str (Default value = "cellprofiler_csv")
            an optional group of presets to use based on common configurations
        parsl_config: Optional[parsl.Config] (Default value = None)
            Optional Parsl configuration to use for running CytoTable operations.

    Returns:
        Union[Dict[str, List[Dict[str, Any]]], str]
            Grouped sources which include metadata about destination filepath
            where parquet file was written or str of joined result filepath.

    Example:

        .. code-block:: python

            from cytotable import convert

            # using a local path with cellprofiler csv presets
            convert(
                source_path="./tests/data/cellprofiler/csv_single",
                source_datatype="csv",
                dest_path=".",
                dest_datatype="parquet",
                preset="cellprofiler_csv",
            )

            # using an s3-compatible path with no signature for client
            # and cellprofiler csv presets
            convert(
                source_path="s3://s3path",
                source_datatype="csv",
                dest_path=".",
                dest_datatype="parquet",
                concat=True,
                preset="cellprofiler_csv",
                no_sign_request=True,
            )

            # using local path with cellprofiler sqlite presets
            convert(
                source_path="example.sqlite",
                dest_path="example.parquet",
                dest_datatype="parquet",
                preset="cellprofiler_sqlite",
            )
    """

    # attempt to load parsl configuration
    try:
        # if we don't have a parsl configuration provided, load the default
        if parsl_config is None:
            parsl.load(_default_parsl_config())
        else:
            # else we attempt to load the given parsl configuration
            parsl.load(parsl_config)
    except RuntimeError as runtime_exc:
        # catch cases where parsl has already been loaded and defer to
        # previously loaded configuration with a warning
        if str(runtime_exc) == "Config has already been loaded":
            logger.warning(str(runtime_exc))

            # if we're supplying a new config, attempt to clear current config
            # and use the new configuration instead. Otherwise, use existing.
            if parsl_config is not None:
                # clears the existing parsl configuration
                parsl.clear()
                # then load the supplied configuration
                parsl.load(parsl_config)

        # for other potential runtime errors besides config already being loaded
        else:
            raise

    # optionally load preset configuration for arguments
    # note: defer to overrides from parameters whose values
    # are not None (allows intermixing of presets and overrides)
    if preset is not None:
        metadata = (
            cast(list, config[preset]["CONFIG_NAMES_METADATA"])
            if metadata is None
            else metadata
        )
        compartments = (
            cast(list, config[preset]["CONFIG_NAMES_COMPARTMENTS"])
            if compartments is None
            else compartments
        )
        identifying_columns = (
            cast(list, config[preset]["CONFIG_IDENTIFYING_COLUMNS"])
            if identifying_columns is None
            else identifying_columns
        )
        joins = cast(str, config[preset]["CONFIG_JOINS"]) if joins is None else joins
        chunk_columns = (
            cast(list, config[preset]["CONFIG_CHUNK_COLUMNS"])
            if chunk_columns is None
            else chunk_columns
        )
        chunk_size = (
            cast(int, config[preset]["CONFIG_CHUNK_SIZE"])
            if chunk_size is None
            else chunk_size
        )

    # send sources to be written to parquet if selected
    if dest_datatype == "parquet":
        output = _to_parquet(
            source_path=source_path,
            dest_path=dest_path,
            source_datatype=source_datatype,
            metadata=metadata,
            compartments=compartments,
            identifying_columns=identifying_columns,
            concat=concat,
            join=join,
            joins=joins,
            chunk_columns=chunk_columns,
            chunk_size=chunk_size,
            infer_common_schema=infer_common_schema,
            drop_null=drop_null,
            data_type_cast_map=data_type_cast_map,
            **kwargs,
        ).result()

    return output<|MERGE_RESOLUTION|>--- conflicted
+++ resolved
@@ -1097,12 +1097,8 @@
     chunk_size: Optional[int] = None,
     infer_common_schema: bool = True,
     drop_null: bool = True,
-<<<<<<< HEAD
     data_type_cast_map: Optional[Dict[str, str]] = None,
-    preset: Optional[str] = None,
-=======
     preset: Optional[str] = "cellprofiler_csv",
->>>>>>> 34d06704
     parsl_config: Optional[parsl.Config] = None,
     **kwargs,
 ) -> Union[Dict[str, List[Dict[str, Any]]], str]:
