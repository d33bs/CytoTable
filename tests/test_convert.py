--- conflicted
+++ resolved
@@ -61,13 +61,9 @@
         ) == sorted(config_preset.keys())
 
 
-<<<<<<< HEAD
 def test_get_source_filepaths(
-    load_parsl: None, get_tempdir: str, data_dir_cellprofiler: str
-):
-=======
-def test_get_source_filepaths(fx_tempdir: str, data_dir_cellprofiler: str):
->>>>>>> 522dfbcb
+    load_parsl: None, fx_tempdir: str, data_dir_cellprofiler: str
+):
     """
     Tests _get_source_filepaths
     """
@@ -112,11 +108,7 @@
     assert len(set(single_dir_result.keys())) == 4
 
 
-<<<<<<< HEAD
-def test_prepend_column_name(load_parsl: None, get_tempdir: str):
-=======
-def test_prepend_column_name(fx_tempdir: str):
->>>>>>> 522dfbcb
+def test_prepend_column_name(load_parsl: None, fx_tempdir: str):
     """
     Tests _prepend_column_name
     """
@@ -196,12 +188,8 @@
 
 
 def test_concat_source_group(
-<<<<<<< HEAD
     load_parsl: None,
-    get_tempdir: str,
-=======
     fx_tempdir: str,
->>>>>>> 522dfbcb
     example_tables: Tuple[pa.Table, ...],
     example_local_sources: Dict[str, List[Dict[str, Any]]],
 ):
@@ -251,11 +239,7 @@
         ).result()
 
 
-<<<<<<< HEAD
-def test_get_join_chunks(load_parsl: None, get_tempdir: str):
-=======
-def test_get_join_chunks(fx_tempdir: str):
->>>>>>> 522dfbcb
+def test_get_join_chunks(load_parsl: None, fx_tempdir: str):
     """
     Tests _get_join_chunks
     """
@@ -293,11 +277,7 @@
     ) == {"id1", "id2"}
 
 
-<<<<<<< HEAD
-def test_join_source_chunk(load_parsl: None, get_tempdir: str):
-=======
-def test_join_source_chunk(fx_tempdir: str):
->>>>>>> 522dfbcb
+def test_join_source_chunk(load_parsl: None, fx_tempdir: str):
     """
     Tests _get_join_chunks
     """
@@ -363,11 +343,7 @@
     )
 
 
-<<<<<<< HEAD
-def test_concat_join_sources(load_parsl: None, get_tempdir: str):
-=======
-def test_concat_join_sources(fx_tempdir: str):
->>>>>>> 522dfbcb
+def test_concat_join_sources(load_parsl: None, fx_tempdir: str):
     """
     Tests _concat_join_sources
     """
@@ -476,13 +452,9 @@
 
 
 def test_to_parquet(
-<<<<<<< HEAD
     load_parsl: None,
-    get_tempdir: str,
+    fx_tempdir: str,
     example_local_sources: Dict[str, List[Dict[str, Any]]],
-=======
-    fx_tempdir: str, example_local_sources: Dict[str, List[Dict[str, Any]]]
->>>>>>> 522dfbcb
 ):
     """
     Tests _to_parquet
@@ -536,12 +508,8 @@
 
 
 def test_convert_s3_path_csv(
-<<<<<<< HEAD
     load_parsl: None,
-    get_tempdir: str,
-=======
     fx_tempdir: str,
->>>>>>> 522dfbcb
     example_local_sources: Dict[str, List[Dict[str, Any]]],
     example_s3_endpoint: str,
 ):
@@ -588,12 +556,8 @@
 
 
 def test_convert_s3_path_sqlite(
-<<<<<<< HEAD
     load_parsl: None,
-    get_tempdir: str,
-=======
     fx_tempdir: str,
->>>>>>> 522dfbcb
     data_dir_cellprofiler_sqlite_nf1: str,
     example_s3_endpoint: str,
 ):
@@ -827,12 +791,8 @@
 
 
 def test_cast_data_types(
-<<<<<<< HEAD
     load_parsl: None,
-    get_tempdir: str,
-=======
     fx_tempdir: str,
->>>>>>> 522dfbcb
     data_dir_cellprofiler_sqlite_nf1: str,
 ):
     """
@@ -1140,13 +1100,12 @@
 
     # clean up the parsl config for other tests
     parsl.clear()
-<<<<<<< HEAD
     parsl.load(_default_parsl_config())
 
 
 def test_gather_tablenumber(
     load_parsl: None,
-    get_tempdir: str,
+    fx_tempdir: str,
     data_dirs_cytominerdatabase: List[str],
 ):
     """
@@ -1158,7 +1117,7 @@
             source=convert(
                 source_path=cytominerdatabase_dir,
                 dest_path=(
-                    f"{get_tempdir}/{pathlib.Path(cytominerdatabase_dir).name}.test_table.parquet"
+                    f"{fx_tempdir}/{pathlib.Path(cytominerdatabase_dir).name}.test_table.parquet"
                 ),
                 dest_datatype="parquet",
                 source_datatype="csv",
@@ -1172,7 +1131,6 @@
     # that we received the checksum values for the related tables
     # print(list(itertools.chain(*list(tablenumber_prepared.values()))))
     assert False
-=======
 
 
 def test_cell_health_cellprofiler_to_cytominer_database_legacy(
@@ -1240,5 +1198,4 @@
                 for name in fixture_cytominerdatabase_merged_cellhealth.column_names
             ]
         )
-    )
->>>>>>> 522dfbcb
+    )