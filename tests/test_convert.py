"""
Tests for CytoTable.convert and related.
"""

# pylint: disable=no-member

import itertools
import pathlib
from shutil import copy
from typing import Any, Dict, List, Tuple, cast

import parsl
import pyarrow as pa
import pytest
from parsl.channels import LocalChannel
from parsl.config import Config
from parsl.executors import HighThroughputExecutor
from parsl.providers import LocalProvider
from pyarrow import csv, parquet
from pycytominer.cyto_utils.cells import SingleCells

from cytotable.convert import (
    _concat_join_sources,
    _concat_source_group,
    _get_join_chunks,
    _infer_source_group_common_schema,
    _join_source_chunk,
    _prepend_column_name,
    _to_parquet,
    convert,
)
from cytotable.presets import config
from cytotable.sources import _get_source_filepaths, _infer_source_datatype
from cytotable.utils import _column_sort, _duckdb_reader


def test_config():
    """
    Tests config to ensure proper values
    """

    # check that we have relevant keys for each preset
    for config_preset in config.values():
        assert sorted(
            [
                "CONFIG_NAMES_COMPARTMENTS",
                "CONFIG_NAMES_METADATA",
                "CONFIG_IDENTIFYING_COLUMNS",
                "CONFIG_CHUNK_SIZE",
                "CONFIG_CHUNK_COLUMNS",
                "CONFIG_JOINS",
                "CONFIG_SOURCE_VERSION",
            ]
        ) == sorted(config_preset.keys())


def test_get_source_filepaths(get_tempdir: str, data_dir_cellprofiler: str):
    """
    Tests _get_source_filepaths
    """

    # test that no sources raises an exception
    empty_dir = pathlib.Path(f"{get_tempdir}/temp")
    empty_dir.mkdir(parents=True, exist_ok=True)
    with pytest.raises(Exception):
        single_dir_result = _get_source_filepaths(
            path=empty_dir,
            targets=["image", "cells", "nuclei", "cytoplasm"],
        ).result()

    # check that single sqlite file is returned as desired
    single_file_result = _get_source_filepaths(
        path=pathlib.Path(
            f"{data_dir_cellprofiler}/NF1_SchwannCell_data/all_cellprofiler.sqlite"
        ),
        targets=["cells"],
    ).result()
    assert len(set(single_file_result.keys())) == 1

    # check that single csv file is returned as desired
    single_file_result = _get_source_filepaths(
        path=pathlib.Path(f"{data_dir_cellprofiler}/ExampleHuman/Cells.csv"),
        targets=["cells"],
    ).result()
    assert len(set(single_file_result.keys())) == 1

    single_dir_result = _get_source_filepaths(
        path=pathlib.Path(f"{data_dir_cellprofiler}/ExampleHuman"),
        targets=["cells"],
    ).result()
    # test that the single dir structure includes 1 unique key (for cells)
    assert len(set(single_dir_result.keys())) == 1

    single_dir_result = _get_source_filepaths(
        path=pathlib.Path(f"{data_dir_cellprofiler}/ExampleHuman"),
        targets=["image", "cells", "nuclei", "cytoplasm"],
    ).result()
    # test that the single dir structure includes 4 unique keys
    assert len(set(single_dir_result.keys())) == 4


def test_prepend_column_name(get_tempdir: str):
    """
    Tests _prepend_column_name
    """

    # example cytoplasm csv table run
    prepend_testpath_1 = f"{get_tempdir}/prepend_testpath_1.parquet"
    parquet.write_table(
        table=pa.Table.from_pydict(
            {
                "ImageNumber": [1, 2, 3, 1, 2, 3],
                "ObjectNumber": [1, 1, 1, 2, 2, 2],
                "Parent_Cells": [1, 1, 1, 2, 2, 2],
                "Parent_Nuclei": [1, 1, 1, 2, 2, 2],
                "field1": ["foo", "bar", "baz", "foo", "bar", "baz"],
                "field2": [True, False, True, True, False, True],
            }
        ),
        where=prepend_testpath_1,
    )
    result = _prepend_column_name(
        table_path=prepend_testpath_1,
        source_group_name="Cytoplasm.csv",
        identifying_columns=[
            "ImageNumber",
            "ObjectNumber",
            "Parent_Cells",
            "Parent_Nuclei",
        ],
        metadata=["image"],
        compartments=["image", "cells", "nuclei", "cytoplasm"],
    ).result()

    # compare the results with what's expected for column names
    assert parquet.read_table(source=result).column_names == [
        "Metadata_ImageNumber",
        "Metadata_ObjectNumber",
        "Metadata_Cytoplasm_Parent_Cells",
        "Metadata_Cytoplasm_Parent_Nuclei",
        "Cytoplasm_field1",
        "Cytoplasm_field2",
    ]

    # example cells sqlite table run
    repend_testpath_2 = f"{get_tempdir}/prepend_testpath_2.parquet"
    parquet.write_table(
        table=pa.Table.from_pydict(
            {
                "ImageNumber": [1, 2, 3, 1, 2, 3],
                "Cells_Number_Object_Number": [1, 1, 1, 2, 2, 2],
                "Parent_OrigNuclei": [1, 1, 1, 2, 2, 2],
                "field1": ["foo", "bar", "baz", "foo", "bar", "baz"],
                "field2": [True, False, True, True, False, True],
            }
        ),
        where=repend_testpath_2,
    )
    result = _prepend_column_name(
        table_path=repend_testpath_2,
        source_group_name="Per_Cells.sqlite",
        identifying_columns=[
            "ImageNumber",
            "Parent_Cells",
            "Parent_OrigNuclei",
        ],
        metadata=["image"],
        compartments=["image", "cells", "nuclei", "cytoplasm"],
    ).result()

    # compare the results with what's expected for column names
    assert parquet.read_table(source=result).column_names == [
        "Metadata_ImageNumber",
        "Cells_Number_Object_Number",
        "Metadata_Cells_Parent_OrigNuclei",
        "Cells_field1",
        "Cells_field2",
    ]


def test_concat_source_group(
    get_tempdir: str,
    example_tables: Tuple[pa.Table, ...],
    example_local_sources: Dict[str, List[Dict[str, Any]]],
):
    """
    Tests _concat_source_group
    """

    _, _, _, table_nuclei_1, table_nuclei_2 = example_tables

    # simulate concat
    concat_table = pa.concat_tables([table_nuclei_1, table_nuclei_2])

    result = _concat_source_group(
        source_group_name="nuclei",
        source_group=example_local_sources["nuclei.csv"],
        dest_path=get_tempdir,
        common_schema=table_nuclei_1.schema,
    ).result()
    assert len(result) == 1
    assert parquet.read_schema(result[0]["table"][0]) == concat_table.schema
    assert (
        parquet.read_metadata(result[0]["table"][0]).num_rows,
        parquet.read_metadata(result[0]["table"][0]).num_columns,
    ) == concat_table.shape

    # add a mismatching source to group
    mismatching_table = pa.Table.from_pydict(
        {
            "color": pa.array(["blue", "red", "green", "orange"]),
        }
    )
    pathlib.Path(f"{get_tempdir}/example/5").mkdir(parents=True, exist_ok=True)
    csv.write_csv(mismatching_table, f"{get_tempdir}/example/5/nuclei.csv")
    parquet.write_table(mismatching_table, f"{get_tempdir}/example/5.nuclei.parquet")
    example_local_sources["nuclei.csv"].append(
        {
            "source_path": pathlib.Path(f"{get_tempdir}/example/5/nuclei.csv"),
            "destination_path": pathlib.Path(f"{get_tempdir}/example/5.nuclei.parquet"),
        }
    )

    with pytest.raises(Exception):
        _concat_source_group(
            source_group_name="nuclei",
            source_group=example_local_sources["nuclei.csv"],
            dest_path=get_tempdir,
        ).result()


def test_get_join_chunks(get_tempdir: str):
    """
    Tests _get_join_chunks
    """

    # form test path
    test_path = f"{get_tempdir}/merge_chunks_test.parquet"

    # write test data to file
    parquet.write_table(
        table=pa.Table.from_pydict(
            {
                "id1": [1, 2, 3, 1, 2, 3],
                "id2": ["a", "a", "a", "b", "b", "b"],
                "field1": ["foo", "bar", "baz", "foo", "bar", "baz"],
                "field2": [True, False, True, True, False, True],
            }
        ),
        where=test_path,
    )

    result = _get_join_chunks(
        sources={"merge_chunks_test.parquet": [{"table": [test_path]}]},
        metadata=["merge_chunks_test"],
        chunk_columns=["id1", "id2"],
        chunk_size=2,
    ).result()

    # test that we have 3 chunks of merge columns
    assert len(result) == 3
    # test that we have only the columns we specified
    assert set(
        itertools.chain(
            *[list(chunk_item.keys()) for chunk in result for chunk_item in chunk]
        )
    ) == {"id1", "id2"}


def test_join_source_chunk(get_tempdir: str):
    """
    Tests _get_join_chunks
    """

    # form test path a
    test_path_a = f"{get_tempdir}/example_a_merged.parquet"
    # form test path b
    test_path_b = f"{get_tempdir}/example_b_merged.parquet"

    # write test data to file
    parquet.write_table(
        table=pa.Table.from_pydict(
            {
                "id1": [1, 2, 3, 1, 2, 3],
                "id2": ["a", "a", "a", "b", "b", "b"],
                "field1": ["foo", "bar", "baz", "foo", "bar", "baz"],
            }
        ),
        where=test_path_a,
    )
    # write test data to file
    parquet.write_table(
        table=pa.Table.from_pydict(
            {
                "id1": [1, 2, 3, 1, 2, 3],
                "id2": ["a", "a", "a", "b", "b", "b"],
                "field2": [True, False, True, True, False, True],
            }
        ),
        where=test_path_b,
    )

    result = _join_source_chunk(
        sources={
            "example_a": [{"table": [test_path_a]}],
            "example_b": [{"table": [test_path_b]}],
        },
        dest_path=f"{get_tempdir}/destination.parquet",
        joins=f"""
            SELECT *
            FROM read_parquet('{get_tempdir}/example_a_merged.parquet') as example_a
            JOIN read_parquet('{get_tempdir}/example_b_merged.parquet') as example_b ON
                example_b.id1 = example_a.id1
                AND example_b.id2 = example_a.id2
        """,
        join_group=[{"id1": 1, "id2": "a"}, {"id1": 2, "id2": "a"}],
        drop_null=True,
    ).result()

    assert isinstance(result, str)
    result_table = parquet.read_table(source=result)
    assert result_table.equals(
        other=pa.Table.from_pydict(
            {
                "id1": [1, 2],
                "id2": ["a", "a"],
                "field1": ["foo", "bar"],
                "field2": [True, False],
            },
            # use schema from result as a reference for col order
            schema=result_table.schema,
        )
    )


def test_concat_join_sources(get_tempdir: str):
    """
    Tests _concat_join_sources
    """

    # create a test dir
    pathlib.Path(f"{get_tempdir}/concat_join/").mkdir(exist_ok=True)

    # form test paths
    test_path_a = f"{get_tempdir}/concat_join/join_chunks_test_a.parquet"
    test_path_b = f"{get_tempdir}/concat_join/join_chunks_test_b.parquet"
    test_path_a_join_chunk = f"{get_tempdir}/join_chunks_test_a.parquet"
    test_path_b_join_chunk = f"{get_tempdir}/join_chunks_test_b.parquet"

    # form test data
    test_table_a = pa.Table.from_pydict(
        {
            "id1": [
                1,
                2,
                3,
            ],
            "id2": [
                "a",
                "a",
                "a",
            ],
            "field1": [
                "foo",
                "bar",
                "baz",
            ],
            "field2": [
                True,
                False,
                True,
            ],
        }
    )
    test_table_b = pa.Table.from_pydict(
        {
            "id1": [1, 2, 3],
            "id2": ["b", "b", "b"],
            "field1": ["foo", "bar", "baz"],
            "field2": [True, False, True],
        }
    )

    # write test data to file
    parquet.write_table(
        table=test_table_a,
        where=test_path_a,
    )
    parquet.write_table(
        table=test_table_b,
        where=test_path_b,
    )

    # copy the files for testing purposes
    copy(test_path_a, test_path_a_join_chunk)
    copy(test_path_b, test_path_b_join_chunk)

    pathlib.Path(f"{get_tempdir}/test_concat_join_sources").mkdir(
        parents=True, exist_ok=True
    )

    result = _concat_join_sources(
        dest_path=f"{get_tempdir}/test_concat_join_sources/example_concat_join.parquet",
        join_sources=[test_path_a_join_chunk, test_path_b_join_chunk],
        sources={
            "join_chunks_test_a.parquet": [{"table": [test_path_a]}],
            "join_chunks_test_b.parquet": [{"table": [test_path_b]}],
        },
    ).result()

    # ensure the concatted result is what we expect
    assert parquet.read_table(source=result).equals(
        pa.concat_tables(tables=[test_table_a, test_table_b])
    )

    # ensure the test paths provided via sources were removed (unlinked)
    assert (pathlib.Path(test_path_a).exists() is False) and (
        pathlib.Path(test_path_a).exists() is False
    )


def test_infer_source_datatype():
    """
    Tests _infer_source_datatype
    """

    data = {
        "sample_1.csv": [{"source_path": "stub"}],
        "sample_2.CSV": [{"source_path": "stub"}],
    }
    assert _infer_source_datatype(sources=data).result() == "csv"
    with pytest.raises(Exception):
        _infer_source_datatype(sources=data, source_datatype="parquet").result()

    data["sample_3.parquet"] = [{"source_path": "stub"}]
    assert (
        _infer_source_datatype(sources=data, source_datatype="parquet").result()
        == "parquet"
    )
    with pytest.raises(Exception):
        _infer_source_datatype(sources=data).result()


def test_to_parquet(
    get_tempdir: str, example_local_sources: Dict[str, List[Dict[str, Any]]]
):
    """
    Tests _to_parquet
    """

    flattened_example_sources = list(
        itertools.chain(*list(example_local_sources.values()))
    )

    # note: we cast here for mypy linting (dict and str treatment differ)
    result: Dict[str, List[Dict[str, Any]]] = cast(
        dict,
        _to_parquet(
            source_path=str(
                example_local_sources["image.csv"][0]["source_path"].parent
            ),
            dest_path=get_tempdir,
            source_datatype=None,
            compartments=["cytoplasm", "cells", "nuclei"],
            metadata=["image"],
            identifying_columns=["imagenumber"],
            concat=False,
            join=False,
            joins=None,
            chunk_columns=None,
            chunk_size=4,
            infer_common_schema=False,
            drop_null=True,
        ).result(),
    )

    flattened_results = list(itertools.chain(*list(result.values())))
    for i, flattened_result in enumerate(flattened_results):
        parquet_result = parquet.ParquetDataset(
            path_or_paths=flattened_result["table"]
        ).read()
        csv_source = (
            _duckdb_reader()
            .execute(
                f"""
                select * from
                read_csv_auto('{str(flattened_example_sources[i]["source_path"])}',
                ignore_errors=TRUE)
                """
            )
            .arrow()
        )
        assert parquet_result.schema.equals(csv_source.schema)
        assert parquet_result.shape == csv_source.shape


def test_convert_s3_path_csv(
    get_tempdir: str,
    example_local_sources: Dict[str, List[Dict[str, Any]]],
    example_s3_endpoint: str,
):
    """
    Tests convert with mocked csv s3 object storage endpoint
    """

    multi_dir_nonconcat_s3_result = convert(
        source_path="s3://example/",
        dest_path=f"{get_tempdir}/s3_test",
        dest_datatype="parquet",
        concat=False,
        join=False,
        joins=None,
        source_datatype="csv",
        compartments=["cytoplasm", "cells"],
        metadata=["image"],
        identifying_columns=["imagenumber"],
        # endpoint_url here will be used with cloudpathlib client(**kwargs)
        endpoint_url=example_s3_endpoint,
    )

    # compare each of the results using files from the source
    for control_path, test_path in zip(
        [
            source["table"]
            for group in cast(Dict, multi_dir_nonconcat_s3_result).values()
            for source in group
        ],
        [
            source["table"]
            for group in example_local_sources.values()
            for source in group
        ],
    ):
        parquet_control = parquet.ParquetDataset(path_or_paths=control_path).read()
        parquet_result = parquet.ParquetDataset(
            path_or_paths=test_path, schema=parquet_control.schema
        ).read()

        assert parquet_result.schema.equals(parquet_control.schema)
        assert parquet_result.shape == parquet_control.shape


def test_convert_s3_path_sqlite(
    get_tempdir: str,
    data_dir_cellprofiler_sqlite_nf1: str,
    example_s3_endpoint: str,
):
    """
    Tests convert with mocked sqlite s3 object storage endpoint
    """

    # local sqlite read
    local_cytotable_table = parquet.read_table(
        source=convert(
            source_path=data_dir_cellprofiler_sqlite_nf1,
            dest_path=(
                f"{get_tempdir}/{pathlib.Path(data_dir_cellprofiler_sqlite_nf1).name}"
                ".cytotable.parquet"
            ),
            dest_datatype="parquet",
            chunk_size=100,
            preset="cellprofiler_sqlite_pycytominer",
        )
    )

    # s3 sqlite read with single and directly referenced file
    s3_cytotable_table = parquet.read_table(
        source=convert(
            source_path=f"s3://example/nf1/{pathlib.Path(data_dir_cellprofiler_sqlite_nf1).name}",
            dest_path=(
                f"{get_tempdir}/{pathlib.Path(data_dir_cellprofiler_sqlite_nf1).name}"
                ".cytotable.parquet"
            ),
            dest_datatype="parquet",
            chunk_size=100,
            preset="cellprofiler_sqlite_pycytominer",
            endpoint_url=example_s3_endpoint,
        )
    )

    # s3 sqlite read with nested sqlite file
    s3_cytotable_table_nested = parquet.read_table(
        source=convert(
            source_path="s3://example/nf1/",
            dest_path=(
                f"{get_tempdir}/{pathlib.Path(data_dir_cellprofiler_sqlite_nf1).name}"
                ".cytotable.parquet"
            ),
            dest_datatype="parquet",
            chunk_size=100,
            preset="cellprofiler_sqlite_pycytominer",
            endpoint_url=example_s3_endpoint,
        )
    )

    assert local_cytotable_table.equals(s3_cytotable_table)
    assert local_cytotable_table.equals(s3_cytotable_table_nested)


def test_infer_source_group_common_schema(
    example_local_sources: Dict[str, List[Dict[str, Any]]],
    example_tables: Tuple[pa.Table, ...],
):
    """
    Tests _infer_source_group_common_schema
    """
    _, _, _, table_nuclei_1, _ = example_tables

    result = _infer_source_group_common_schema(
        source_group=example_local_sources["nuclei.csv"],
    ).result()

    assert table_nuclei_1.schema.equals(pa.schema(result))


def test_convert_cytominerdatabase_csv(
    get_tempdir: str,
    data_dirs_cytominerdatabase: List[str],
    cytominerdatabase_to_pycytominer_merge_single_cells_parquet: List[str],
):
    """
    Tests convert with cytominerdatabase csvs and processed
    csvs from cytominer-database to pycytominer merge_single_cells
    """

    for cytominerdatabase_dir, pycytominer_merge_dir in zip(
        data_dirs_cytominerdatabase,
        cytominerdatabase_to_pycytominer_merge_single_cells_parquet,
    ):
        # load control table, dropping tablenumber
        # and unlabeled objectnumber (no compartment specified)
        control_table = parquet.read_table(source=pycytominer_merge_dir).drop(
            [
                # tablenumber is not implemented within CytoTable
                "Metadata_TableNumber",
                # objectnumber references are provided via cytoplasm parent object joins
                "Metadata_ObjectNumber",
                "Metadata_ObjectNumber_cells",
            ]
        )
        # rename column to account for minor difference in processing
        control_table = control_table.rename_columns(
            [
                # rename based on compartment prefix name within CytoTable format
                col if col != "Cells_Parent_Nuclei" else "Metadata_Cells_Parent_Nuclei"
                for col in control_table.schema.names
            ]
        )

        # load test table by reading parquet-based output from convert
        test_table = parquet.read_table(
            source=convert(
                source_path=cytominerdatabase_dir,
                dest_path=(
                    f"{get_tempdir}/{pathlib.Path(cytominerdatabase_dir).name}.test_table.parquet"
                ),
                dest_datatype="parquet",
                source_datatype="csv",
                join=True,
                drop_null=False,
            ),
            schema=control_table.schema,
        )

        assert control_table.schema.equals(test_table.schema)
        assert control_table.num_columns == test_table.num_columns
        assert control_table.num_rows <= test_table.num_rows


def test_convert_cellprofiler_sqlite(
    get_tempdir: str, data_dir_cellprofiler: str, cellprofiler_merged_nf1data: pa.Table
):
    """
    Tests convert with cellprofiler sqlite exports
    """

    control_result = cellprofiler_merged_nf1data

    test_result = parquet.read_table(
        convert(
            source_path=(
                f"{data_dir_cellprofiler}/NF1_SchwannCell_data/all_cellprofiler.sqlite"
            ),
            dest_path=f"{get_tempdir}/NF1_data.parquet",
            dest_datatype="parquet",
            source_datatype="sqlite",
            preset="cellprofiler_sqlite",
        )
    )

    # sort all values by the same columns
    # we do this due to the potential for inconsistently ordered results
    control_result = control_result.sort_by(
        [(colname, "ascending") for colname in control_result.column_names]
    )
    test_result = test_result.sort_by(
        [(colname, "ascending") for colname in test_result.column_names]
    )

    assert test_result.shape == control_result.shape
    assert test_result.equals(control_result)


def test_convert_cellprofiler_csv(
    get_tempdir: str,
    data_dir_cellprofiler: str,
    cellprofiler_merged_examplehuman: pa.Table,
):
    """
    Tests convert

    Note: uses default prefect task_runner from convert
    Dedicated tests for prefect-dask runner elsewhere.
    """

    # expects exception due to no compartments
    with pytest.raises(Exception):
        convert(
            source_path=f"{data_dir_cellprofiler}/ExampleHuman",
            dest_path=f"{get_tempdir}/ExampleHuman",
            dest_datatype="parquet",
            source_datatype="csv",
            compartments=[],
        )

    control_result = cellprofiler_merged_examplehuman

    test_result = parquet.read_table(
        convert(
            source_path=f"{data_dir_cellprofiler}/ExampleHuman",
            dest_path=f"{get_tempdir}/ExampleHuman",
            dest_datatype="parquet",
            source_datatype="csv",
            preset="cellprofiler_csv",
        )
    )

    # sort all values by the same columns
    # we do this due to the potential for inconsistently ordered results
    control_result = control_result.sort_by(
        [(colname, "ascending") for colname in control_result.column_names]
    )
    test_result = test_result.sort_by(
        [(colname, "ascending") for colname in test_result.column_names]
    )

    assert test_result.shape == control_result.shape
    assert test_result.equals(control_result)


<<<<<<< HEAD
@pytest.mark.skip(reason="optional test using Parsl HighThroughputExecutor")
def test_convert_hte_cellprofiler_csv(
    get_tempdir: str,
    data_dir_cellprofiler: str,
    cellprofiler_merged_examplehuman: pa.Table,
):
    """
    Tests convert with Parsl HighThroughputExecutor

    See the following for more details.
    https://parsl.readthedocs.io/en/stable/stubs/parsl.executors.HighThroughputExecutor.html#parsl.executors.HighThroughputExecutor
    """

    local_htex = Config(
        executors=[
            HighThroughputExecutor(
                label="htex_Local",
                worker_debug=True,
                cores_per_worker=1,
                provider=LocalProvider(
                    channel=LocalChannel(),
                    init_blocks=1,
                    max_blocks=1,
                ),
            )
        ],
        strategy=None,
    )

    control_result = cellprofiler_merged_examplehuman

    test_result = parquet.read_table(
        convert(
            source_path=f"{data_dir_cellprofiler}/ExampleHuman",
            dest_path=f"{get_tempdir}/ExampleHuman",
            dest_datatype="parquet",
            source_datatype="csv",
            preset="cellprofiler_csv",
            parsl_config=local_htex,
        )
    )

    # sort all values by the same columns
    # we do this due to the potential for inconsistently ordered results
    control_result = control_result.sort_by(
        [(colname, "ascending") for colname in control_result.column_names]
    )
    test_result = test_result.sort_by(
        [(colname, "ascending") for colname in test_result.column_names]
    )

    assert test_result.shape == control_result.shape
    assert test_result.equals(control_result)


def test_cast_data_types(
    get_tempdir: str,
    data_dir_cellprofiler_sqlite_nf1: str,
):
    """
    Tests _cast_data_types to ensure data types are casted as expected
    """

    # default data types
    convert(
        source_path=data_dir_cellprofiler_sqlite_nf1,
        dest_path=(
            f"{get_tempdir}/{pathlib.Path(data_dir_cellprofiler_sqlite_nf1).name}"
            ".cytotable_type_check_default.parquet"
        ),
        dest_datatype="parquet",
        join=True,
        chunk_size=100,
        preset="cellprofiler_sqlite_pycytominer",
    )

    # update the data types
    convert(
        source_path=data_dir_cellprofiler_sqlite_nf1,
        dest_path=(
            f"{get_tempdir}/{pathlib.Path(data_dir_cellprofiler_sqlite_nf1).name}"
            ".cytotable_type_check_updated.parquet"
        ),
        dest_datatype="parquet",
        join=True,
        chunk_size=100,
        preset="cellprofiler_sqlite_pycytominer",
        data_type_cast_map={"float": "float32"},
    )

    # gather float columns from default
    float_cols_to_check = [
        field.name
        for field in parquet.read_schema(
            (
                f"{get_tempdir}/{pathlib.Path(data_dir_cellprofiler_sqlite_nf1).name}"
                ".cytotable_type_check_default.parquet"
            )
        )
        if pa.types.is_floating(field.type)
    ]

    # check that we only have "float32" types based on the columns above
    assert pa.types.is_float32(
        # a set comprehension to gather unique datatypes from the test table
        {
            field.type
            for field in parquet.read_schema(
                (
                    f"{get_tempdir}/{pathlib.Path(data_dir_cellprofiler_sqlite_nf1).name}"
                    ".cytotable_type_check_updated.parquet"
                )
            )
            if field.name in float_cols_to_check
        }.pop()
    )


=======
>>>>>>> 1887ff89
def test_convert_cellprofiler_sqlite_pycytominer_merge(
    get_tempdir: str,
    data_dir_cellprofiler_sqlite_nf1: str,
):
    """
    Tests for alignment with Pycytominer SingleCells.merge_single_cells
    compatibility along with conversion functionality.
    """

    # use pycytominer SingleCells.merge_single_cells to produce parquet file
    pycytominer_table = parquet.read_table(
        source=SingleCells(
            sql_file=f"sqlite:///{data_dir_cellprofiler_sqlite_nf1}",
            compartments=["Per_Cells", "Per_Cytoplasm", "Per_Nuclei"],
            compartment_linking_cols={
                "Per_Cytoplasm": {
                    "Per_Cells": "Cytoplasm_Parent_Cells",
                    "Per_Nuclei": "Cytoplasm_Parent_Nuclei",
                },
                "Per_Cells": {"Per_Cytoplasm": "Cells_Number_Object_Number"},
                "Per_Nuclei": {"Per_Cytoplasm": "Nuclei_Number_Object_Number"},
            },
            image_table_name="Per_Image",
            strata=["Image_Metadata_Well", "Image_Metadata_Plate"],
            merge_cols=["ImageNumber"],
            image_cols="ImageNumber",
            load_image_data=True,
            # perform merge_single_cells without annotation
            # and receive parquet filepath
        ).merge_single_cells(
            sc_output_file=(
                f"{get_tempdir}/{pathlib.Path(data_dir_cellprofiler_sqlite_nf1).name}"
                ".pycytominer.parquet"
            ),
            output_type="parquet",
        )
    )
    # sort the result column order by cytotable sorting preference
    pycytominer_table = pycytominer_table.select(
        sorted(sorted(pycytominer_table.column_names), key=_column_sort)
    )

    # use cytotable convert to produce parquet file
    cytotable_table = parquet.read_table(
        source=convert(
            source_path=data_dir_cellprofiler_sqlite_nf1,
            dest_path=(
                f"{get_tempdir}/{pathlib.Path(data_dir_cellprofiler_sqlite_nf1).name}"
                ".cytotable.parquet"
            ),
            dest_datatype="parquet",
            join=True,
            chunk_size=100,
            preset="cellprofiler_sqlite_pycytominer",
        )
    )

    # find the difference in column names and display it as part of an assertion
    column_diff = list(
        set(pycytominer_table.schema.names) - set(cytotable_table.schema.names)
    )
    # if there are no differences in column names, we should pass the assertion
    # (empty collections evaluate to false)
    assert not column_diff

    # check the schemas, shape, and equality between tables
    # note: we cast into pycytominer_table's schema types in order to
    # properly perform comparisons as pycytominer and cytotable differ in their
    # datatyping implementations
    assert pycytominer_table.schema.equals(
        cytotable_table.cast(target_schema=pycytominer_table.schema).schema
    )
    assert pycytominer_table.shape == cytotable_table.shape


def test_convert_hte_cellprofiler_csv(
    get_tempdir: str,
    data_dir_cellprofiler: str,
    cellprofiler_merged_examplehuman: pa.Table,
):
    """
    Tests convert with Parsl HighThroughputExecutor

    See the following for more details.
    https://parsl.readthedocs.io/en/stable/stubs/parsl.executors.HighThroughputExecutor.html#parsl.executors.HighThroughputExecutor
    """

    local_htex = Config(
        executors=[
            HighThroughputExecutor(
                label="htex_Local",
                worker_debug=True,
                cores_per_worker=1,
                provider=LocalProvider(
                    channel=LocalChannel(),
                    init_blocks=1,
                    max_blocks=1,
                ),
            )
        ],
        strategy=None,
    )

    control_result = cellprofiler_merged_examplehuman

    test_result = parquet.read_table(
        convert(
            source_path=f"{data_dir_cellprofiler}/ExampleHuman",
            dest_path=f"{get_tempdir}/ExampleHuman",
            dest_datatype="parquet",
            source_datatype="csv",
            preset="cellprofiler_csv",
            parsl_config=local_htex,
        )
    )

    # sort all values by the same columns
    # we do this due to the potential for inconsistently ordered results
    control_result = control_result.sort_by(
        [(colname, "ascending") for colname in control_result.column_names]
    )
    test_result = test_result.sort_by(
        [(colname, "ascending") for colname in test_result.column_names]
    )

    assert test_result.shape == control_result.shape
    assert test_result.equals(control_result)

    # clean up the parsl config for other tests
    parsl.clear()<|MERGE_RESOLUTION|>--- conflicted
+++ resolved
@@ -748,62 +748,6 @@
     assert test_result.equals(control_result)
 
 
-<<<<<<< HEAD
-@pytest.mark.skip(reason="optional test using Parsl HighThroughputExecutor")
-def test_convert_hte_cellprofiler_csv(
-    get_tempdir: str,
-    data_dir_cellprofiler: str,
-    cellprofiler_merged_examplehuman: pa.Table,
-):
-    """
-    Tests convert with Parsl HighThroughputExecutor
-
-    See the following for more details.
-    https://parsl.readthedocs.io/en/stable/stubs/parsl.executors.HighThroughputExecutor.html#parsl.executors.HighThroughputExecutor
-    """
-
-    local_htex = Config(
-        executors=[
-            HighThroughputExecutor(
-                label="htex_Local",
-                worker_debug=True,
-                cores_per_worker=1,
-                provider=LocalProvider(
-                    channel=LocalChannel(),
-                    init_blocks=1,
-                    max_blocks=1,
-                ),
-            )
-        ],
-        strategy=None,
-    )
-
-    control_result = cellprofiler_merged_examplehuman
-
-    test_result = parquet.read_table(
-        convert(
-            source_path=f"{data_dir_cellprofiler}/ExampleHuman",
-            dest_path=f"{get_tempdir}/ExampleHuman",
-            dest_datatype="parquet",
-            source_datatype="csv",
-            preset="cellprofiler_csv",
-            parsl_config=local_htex,
-        )
-    )
-
-    # sort all values by the same columns
-    # we do this due to the potential for inconsistently ordered results
-    control_result = control_result.sort_by(
-        [(colname, "ascending") for colname in control_result.column_names]
-    )
-    test_result = test_result.sort_by(
-        [(colname, "ascending") for colname in test_result.column_names]
-    )
-
-    assert test_result.shape == control_result.shape
-    assert test_result.equals(control_result)
-
-
 def test_cast_data_types(
     get_tempdir: str,
     data_dir_cellprofiler_sqlite_nf1: str,
@@ -867,8 +811,6 @@
     )
 
 
-=======
->>>>>>> 1887ff89
 def test_convert_cellprofiler_sqlite_pycytominer_merge(
     get_tempdir: str,
     data_dir_cellprofiler_sqlite_nf1: str,
